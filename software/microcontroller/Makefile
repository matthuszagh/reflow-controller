--- conflicted
+++ resolved
@@ -24,8 +24,4 @@
 include $(LUFA_PATH)/Build/lufa_atprogram.mk
 
 upload: all
-<<<<<<< HEAD
-	avrdude -p atmega8u2 -b 19200 -c usbtiny -B 1 -v -e -U flash:w:$(TARGET).hex -U eeprom:w:$(TARGET).eep
-=======
-	avrdude -p atmega8u2 -b 19200 -c usbtiny -U flash:w:$(TARGET).hex -U eeprom:w:$(TARGET).eep
->>>>>>> c7a20649
+	avrdude -p atmega8u2 -b 19200 -c usbtiny -U flash:w:$(TARGET).hex -U eeprom:w:$(TARGET).eep